--- conflicted
+++ resolved
@@ -1332,13 +1332,8 @@
 // Finds a candidate for an automatic swap-in
 // The goal is to spend maximum available liquid
 // To rebalance a channel with high enough historic fee PPM
-<<<<<<< HEAD
-func findSwapInCandidate(candidate *AutoSwapCandidate) error {
-	minAmount := config.Config.AutoSwapThresholdAmount - swapFeeReserveLBTC(10) // assume 10 UTXOs
-=======
 func findSwapInCandidate(candidate *SwapParams) error {
 	minAmount := config.Config.AutoSwapThresholdAmount - SWAP_LBTC_RESERVE
->>>>>>> 0379f94a
 	minPPM := config.Config.AutoSwapThresholdPPM
 
 	client, cleanup, err := ps.GetClient(config.Config.RpcHost)
