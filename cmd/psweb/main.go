package main

import (
	"crypto/tls"
	"crypto/x509"
	"embed"
	"fmt"
	"io"
	"log"
	"math"
	"net/http"
	"net/url"
	"os"
	"path/filepath"
	"sort"
	"strconv"
	"strings"
	"text/template"
	"time"

	"peerswap-web/cmd/psweb/bitcoin"
	"peerswap-web/cmd/psweb/config"
	"peerswap-web/cmd/psweb/db"
	"peerswap-web/cmd/psweb/internet"
	"peerswap-web/cmd/psweb/liquid"
	"peerswap-web/cmd/psweb/ln"
	"peerswap-web/cmd/psweb/ps"
	"peerswap-web/cmd/psweb/safemap"

	"github.com/elementsproject/peerswap/peerswaprpc"
	"github.com/gorilla/mux"
	"github.com/gorilla/sessions"
)

const (
	// App VERSION tag
<<<<<<< HEAD
	VERSION = "v1.7.3"
	// Swap Out reserves are hardcoded here:
	// https://github.com/ElementsProject/peerswap/blob/c77a82913d7898d0d3b7c83e4a990abf54bd97e5/peerswaprpc/server.go#L105
	SWAP_OUT_CHANNEL_RESERVE = 5000
	// Elements v23.02.03 introduced vsize discount enabled on testnet
=======
	VERSION = "v1.7.6"
	// Swap Out reserve
	SWAP_OUT_CHANNEL_RESERVE = 10000
	// Elements v23.02.03 introduced vsize discount enabled on testnet as default
>>>>>>> bd6de775
	ELEMENTS_DISCOUNTED_VSIZE_VERSION = 230203
)

type AutoSwapCandidate struct {
	PeerAlias    string
	PeerId       string
	ChannelId    uint64
	Amount       uint64
	PPM          uint64
	PremiumLimit int64
}

var (
	aliasCache = safemap.New[string, string]()
	templates  = template.New("")
	//go:embed static/*
	staticFiles embed.FS
	//go:embed templates/*.gohtml
	tplFolder     embed.FS
	logFile       *os.File
	latestVersion = VERSION
	// Bitcoin sat/vB from mempool.space
	mempoolFeeRate = float64(0)
	// onchain realized transaction costs
	txFee = make(map[string]int64)
	// Key used for cookie encryption
	store *sessions.CookieStore
	// pending Auto Swap Id to check the state later
	autoSwapId string
	// store peer pub mapped to channel Id
	peerNodeId = make(map[uint64]string)
	// only poll all peers once after peerswap initializes
	initalPollComplete = false
	// wait for elements to start
	elementsHasStarted = false
	// identifies if this version of Elements Core supports discounted vSize
	hasDiscountedvSize        = false
	discountedvSizeIdentified = false
	// asset id for L-BTC
	elementsBitcoinId = ""
	// required maturity for peg-in funding tx
	peginBlocks = uint32(102)
	// wait for lighting to sync
	lightningHasStarted = false
	// debug flag
	debug = os.Getenv("DEBUG") == "1"
)

func start() {

	if config.Config.SecureConnection && config.Config.Password != "" {
		// generate unique cookie
		cookie, err := config.GeneratePassword(10)
		if err != nil {
			log.Panicln("Cannot generate cookie store")
		}
		store = sessions.NewCookieStore([]byte(cookie))
	}

	if config.Config.Chain == "testnet" {
		// allow faster pegin on testnet4
		peginBlocks = 10
	}

	// Load persisted data from database
	ln.LoadDB()
	db.Load("Peers", "NodeId", &peerNodeId)
	db.Load("Swaps", "txFee", &txFee)

	// Get all HTML template files from the embedded filesystem
	templateFiles, err := tplFolder.ReadDir("templates")
	if err != nil {
		log.Fatal(err)
	}

	// Store template names
	var templateNames []string
	for _, file := range templateFiles {
		if !file.IsDir() && filepath.Ext(file.Name()) == ".gohtml" {
			templateNames = append(templateNames, filepath.Join("templates", file.Name()))
		}
	}

	// Parse all template files in the templates directory
	templates = template.Must(templates.
		Funcs(template.FuncMap{
			"sats": toSats,
			"u":    toUint,
			"fmt":  formatWithThousandSeparators,
			"fs":   formatSigned,
			"ff":   formatFloat,
			"m":    toMil,
			"last": last,
		}).
		ParseFS(tplFolder, templateNames...))

	// create an embedded Filesystem
	var staticFS = http.FS(staticFiles)
	fs := http.FileServer(staticFS)

	r := mux.NewRouter()

	// Serve static files
	r.PathPrefix("/static/").Handler(fs)

	// Serve templates
	r.HandleFunc("/", indexHandler)
	r.HandleFunc("/swap", swapHandler)
	r.HandleFunc("/peer", peerHandler)
	r.HandleFunc("/submit", submitHandler)
	r.HandleFunc("/save", saveConfigHandler)
	r.HandleFunc("/config", configHandler)
	r.HandleFunc("/stop", stopHandler)
	r.HandleFunc("/update", updateHandler)
	r.HandleFunc("/liquid", liquidHandler)
	r.HandleFunc("/loading", loadingHandler)
	r.HandleFunc("/log", logHandler)
	r.HandleFunc("/logapi", logApiHandler)
	r.HandleFunc("/backup", backupHandler)
	r.HandleFunc("/bitcoin", bitcoinHandler)
	r.HandleFunc("/pegin", peginHandler)
	r.HandleFunc("/bumpfee", bumpfeeHandler)
	r.HandleFunc("/ca", caHandler)
	r.HandleFunc("/login", loginHandler)
	r.HandleFunc("/logout", logoutHandler)
	r.HandleFunc("/downloadca", downloadCaHandler)
	r.HandleFunc("/af", afHandler)

	if config.Config.SecureConnection {
		// HTTP redirection
		go func() {
			httpMux := http.NewServeMux()
			httpMux.HandleFunc("/", redirectToHTTPS)
			log.Println("Listening on http://localhost:" + config.Config.ListenPort + " for redirection...")
			if err := http.ListenAndServe(":"+config.Config.ListenPort, httpMux); err != nil {
				log.Fatalf("Failed to start HTTP server: %v\n", err)
			}
		}()

		go serveHTTPS(authMiddleware(r))
		log.Println("Listening HTTPS on port " + config.Config.SecurePort)
	} else {
		// Start HTTP server
		http.Handle("/", authMiddleware(r))
		go func() {
			if err := http.ListenAndServe(":"+config.Config.ListenPort, nil); err != nil {
				log.Fatal(err)
			}
		}()
		log.Println("Listening on http://localhost:" + config.Config.ListenPort)
	}

	// Start timer to run every minute
	go startTimer()
}

func redirectToHTTPS(w http.ResponseWriter, r *http.Request) {
	url := "https://" + strings.Split(r.Host, ":")[0] + ":" + config.Config.SecurePort + r.URL.String()
	http.Redirect(w, r, url, http.StatusTemporaryRedirect)
}

func serveHTTPS(handler http.Handler) {
	// Load your certificate and private key
	certFile := filepath.Join(config.Config.DataDir, "server.crt")
	keyFile := filepath.Join(config.Config.DataDir, "server.key")

	if !fileExists(certFile) {
		// generate CA if does not exist
		if !fileExists(filepath.Join(config.Config.DataDir, "CA.crt")) {
			config.GenerateCA()
		}
		// generate from CA if does not exist
		config.GenerateServerCertificate()
	}

	// Load your server certificate and private key
	cert, err := tls.LoadX509KeyPair(certFile, keyFile)
	if err != nil {
		log.Fatalf("Failed to load server certificate: %v", err)
	}

	// Load CA certificate
	caCert, err := os.ReadFile(filepath.Join(config.Config.DataDir, "CA.crt"))
	if err != nil {
		log.Fatalf("Failed to load CA certificate: %v", err)
	}
	caCertPool := x509.NewCertPool()
	caCertPool.AppendCertsFromPEM(caCert)

	// Configure TLS settings
	tlsConfig := &tls.Config{
		Certificates: []tls.Certificate{cert},
		ClientCAs:    caCertPool,
		ClientAuth:   tls.RequireAndVerifyClientCert, // Require and verify client certificate
		MinVersion:   tls.VersionTLS12,               // Force TLS 1.2 or higher
	}

	// Do not require client certificate if Password auth enabled
	if config.Config.Password != "" {
		tlsConfig.ClientAuth = tls.NoClientCert
	}

	server := &http.Server{
		Addr:      ":" + config.Config.SecurePort,
		Handler:   handler,
		TLSConfig: tlsConfig,
		// Assign the mute logger to prevent log spamming
		ErrorLog: NewMuteLogger(),
	}

	// Start the HTTPS server
	err = server.ListenAndServeTLS(certFile, keyFile)
	if err != nil {
		log.Fatalf("Failed to start HTTPS server: %v\n", err)
	}
}

func redirectWithError(w http.ResponseWriter, r *http.Request, redirectUrl string, err error) {
	t := fmt.Sprint(err)
	// translate common errors into plain English
	switch {
	case strings.HasPrefix(t, "rpc error: code = Unavailable desc = connection error"):
		t = "Peerswapd has not started listening yet"
		redirectUrl = "/log?"
	case strings.HasPrefix(t, "-1:peerswap is still in the process of starting up"):
		t = "Peerswap is still in the process of starting up"
		redirectUrl = "/log?log=cln.log&"
	case strings.HasPrefix(t, "Unable to dial socket"):
		t = "Lightningd has not started listening yet"
		redirectUrl = "/log?log=cln.log&"
	case strings.HasPrefix(t, "-32601:Unknown command 'peerswap-"):
		t = "Peerswap plugin is not running"
		redirectUrl = "/log?log=cln.log&"
	case strings.HasPrefix(t, "rpc error: code = "):
		i := strings.Index(t, "desc =")
		if i > 0 {
			t = t[i+7:]
		}
	}
	// display the error to the web page header
	msg := url.QueryEscape(strings.ReplaceAll(t, `"`, `'`))
	http.Redirect(w, r, redirectUrl+"err="+msg, http.StatusSeeOther)
}

func startTimer() {
	// first run immediately
	onTimer()

	// then every minute
	for range time.Tick(60 * time.Second) {
		onTimer()
	}
}

// tasks that run every minute
func onTimer() {
	// check for updates
	go func() {
		t := internet.GetLatestTag()
		if t != "" {
			latestVersion = t
		}
	}()

	// refresh fee rate
	go func() {
		r := internet.GetFeeRate()
		if r > 0 {
			mempoolFeeRate = math.Round(r)
		}
	}()

	if !discountedvSizeIdentified {
		// identify if Elements Core supports CT discounts
		elementsVersion := liquid.GetVersion()
		if elementsVersion > 0 {
			hasDiscountedvSize = elementsVersion >= ELEMENTS_DISCOUNTED_VSIZE_VERSION
			discountedvSizeIdentified = true
			if hasDiscountedvSize {
				log.Println("Discounted vsize on Liquid is enabled")
			} else {
				log.Println("Discounted vsize on Liquid is disabled")
			}

			// find asset id for Bitcoin
			assets, err := liquid.DumpAssetLabels()
			if err == nil {
				elementsBitcoinId = (*assets)["bitcoin"]
			}
		}
	}

	// LND: download and subscribe to invoices, forwards and payments
	// CLN: cache paid and received HTLCs
	if !ln.DownloadAll() {
		// lightning did not start yet
		return
	}

	// Start Telegram bot if not already running
	go telegramStart()

	// skip the first minute after lightning startup so that ps initiates
	if lightningHasStarted {

		// execute auto fees
		ln.ApplyAutoFees()

		// Back up to Telegram if Liquid balance changed
		liquidBackup(false)

		// Check if peg-in can be claimed, initiated or joined
		checkPegin()

		// advertise own balances if enabled
		advertiseBalances()

		// poll peers for their balances and ClaimJoin invites
		pollBalances()

		// see if possible to execute Automatic Liquid Swap In
		if config.Config.AutoSwapEnabled {
			executeAutoSwap()
		}
	} else {
		// run only once when lighting becomes available
		lightningHasStarted = cacheAliases()
	}

	// check for Elements after Lighting has started
	if lightningHasStarted && !elementsHasStarted {
		elementsVersion := liquid.GetVersion()
		if elementsVersion > 0 {
			// identify if Elements Core supports CT discounts
			hasDiscountedvSize = elementsVersion >= ELEMENTS_DISCOUNTED_VSIZE_VERSION &&
				config.Config.Chain == "testnet"

			if hasDiscountedvSize {
				log.Println("Discounted vsize on Liquid is enabled")
			} else {
				log.Println("Discounted vsize on Liquid is disabled")
			}

			elementsHasStarted = true
		}
	}
}

func liquidBackup(force bool) {
	// skip backup if missing RPC or Telegram credentials
	if config.Config.ElementsPass == "" || config.Config.ElementsUser == "" || chatId == 0 {
		return
	}

	client, cleanup, err := ps.GetClient(config.Config.RpcHost)
	if err != nil {
		return
	}
	defer cleanup()

	res, err := ps.ListActiveSwaps(client)
	if err != nil {
		return
	}

	// do not backup while a swap is pending
	if len(res.GetSwaps()) > 0 && !force {
		return
	}

	res2, err := ps.LiquidGetBalance(client)
	if err != nil {
		return
	}

	satAmount := res2.GetSatAmount()

	// do not backup if the sat amount did not change
	if satAmount == config.Config.ElementsBackupAmount && !force {
		return
	}

	destinationZip, err := liquid.BackupAndZip()
	if err != nil {
		log.Println("Error zipping backup:", err)
		return
	}

	sign := ""
	if satAmount > config.Config.ElementsBackupAmount {
		sign = "+"
	}

	msg := formatWithThousandSeparators(satAmount) + " (" + sign + formatSigned(int64(satAmount)-int64(config.Config.ElementsBackupAmount)) + ")"

	err = telegramSendFile(config.Config.DataDir, destinationZip, msg)
	if err != nil {
		log.Println("Error sending zip:", err)
		return
	}

	// Delete zip archive
	err = os.Remove(filepath.Join(config.Config.DataDir, destinationZip))
	if err != nil {
		log.Println("Error deleting zip file:", err)
	}

	// save the last wallet amount
	config.Config.ElementsBackupAmount = satAmount
	config.Save()
}

func setLogging(logFileName string) (func(), error) {
	var err error
	// Open log file in append mode, create if it doesn't exist
	logFile, err = os.OpenFile(logFileName, os.O_APPEND|os.O_CREATE|os.O_WRONLY, 0644)
	if err != nil {
		return nil, err
	}

	if ln.IMPLEMENTATION == "LND" {
		// Set log output to both file and standard output
		log.SetOutput(io.MultiWriter(os.Stdout, logFile))
	} else { // only to PSWeb log file
		log.SetOutput(logFile)
	}

	log.SetFlags(log.Ldate | log.Ltime)
	if debug {
		log.SetFlags(log.Ldate | log.Ltime | log.Lshortfile)
	}

	cleanup := func() {
		if logFile != nil {
			if err := logFile.Close(); err != nil {
				log.Println("Error closing log file:", err)
			}
		}
	}

	// add new line after start up
	log.Println("------------------START-----------------")

	return cleanup, nil
}

func findPeerById(peers []*peerswaprpc.PeerSwapPeer, targetId string) *peerswaprpc.PeerSwapPeer {
	for _, p := range peers {
		if p.NodeId == targetId {
			return p
		}
	}
	return nil // Return nil if peer with given ID is not found
}

// converts a list of peers into an HTML table to display
func convertPeersToHTMLTable(
	peers []*peerswaprpc.PeerSwapPeer,
	allowlistedPeers []string,
	suspiciousPeers []string,
	swaps []*peerswaprpc.PrettyPrintSwap,
	outboundFeeRates map[uint64]int64,
	inboundFeeRates map[uint64]int64,
	showAll bool) string {

	type Table struct {
		AvgLocal int
		HtmlBlob string
	}

	// find last swap timestamps per channel
	swapTimestamps := safemap.New[uint64, int64]()

	for _, swap := range swaps {
		ts, ok := swapTimestamps.Read(swap.LndChanId)
		if simplifySwapState(swap.State) == "success" && ok && ts < swap.CreatedAt {
			swapTimestamps.Write(swap.LndChanId, swap.CreatedAt)
		}
	}

	var unsortedTable []Table

	for _, peer := range peers {
		var totalLocal float64
		var totalCapacity float64
		var totalForwardsOut uint64
		var totalForwardsIn uint64
		var totalPayments uint64
		var totalFees uint64
		var rebalanceCost uint64
		var rebalanceAmount uint64

		channelsTable := "<table style=\"table-layout: fixed; width: 100%; margin-bottom: 0.5em;\">"
		sinceLastSwap := "for the previous 6 months"

		// Construct channels data
		for _, channel := range peer.Channels {
			// red background for inactive channels
			bc := "#362929"
			fc := "grey"
			if config.Config.ColorScheme == "light" {
				bc = "#e0dddc"
				fc = "grey"
			}

			if channel.Active {
				// green background for active channels
				bc = "#224725"
				fc = "white"
				if config.Config.ColorScheme == "light" {
					bc = "#e6ffe8"
					fc = "black"
				}
			}

			channelsTable += "<tr style=\"background-color: " + bc + "\"; >"
			channelsTable += feeInputField(peer.NodeId, channel.ChannelId, "outbound", outboundFeeRates[channel.ChannelId], bc, fc, showAll)
			channelsTable += "<td title=\"Local balance: " + formatWithThousandSeparators(channel.LocalBalance) + "\" id=\"scramble\" style=\"padding: 0px; width: 6ch; text-align: center\">"
			channelsTable += toMil(channel.LocalBalance)
			channelsTable += "</td><td style=\"padding: 0px; text-align: center; vertical-align: middle;\">"
			channelsTable += "<a href=\"/peer?id=" + peer.NodeId + "\">"

			local := float64(channel.LocalBalance)
			capacity := float64(channel.LocalBalance + channel.RemoteBalance)
			totalLocal += local
			totalCapacity += capacity
			tooltip := "In the last 6 months"

			// timestamp of the last swap or 6 months horizon
			lastSwapTimestamp := time.Now().AddDate(0, -6, 0).Unix()
			if ts, ok := swapTimestamps.Read(channel.ChannelId); ok && ts > lastSwapTimestamp {
				lastSwapTimestamp = ts
				tooltip = "Since the last swap " + timePassedAgo(time.Unix(lastSwapTimestamp, 0).UTC())
				sinceLastSwap = "since the last swap"
			}

			stats := ln.GetChannelStats(channel.ChannelId, uint64(lastSwapTimestamp))
			totalFees += stats.FeeSat
			outflows := stats.RoutedOut + stats.PaidOut + stats.RebalanceOut
			inflows := stats.RoutedIn + stats.InvoicedIn + stats.RebalanceIn
			totalForwardsOut += stats.RoutedOut
			totalForwardsIn += stats.RoutedIn
			rebalanceCost += stats.RebalanceCost
			rebalanceAmount += stats.RebalanceIn
			totalPayments += stats.PaidOut

			netFlow := float64(int64(inflows) - int64(outflows))

			bluePct := int(local * 100 / capacity)
			greenPct := int(0)
			redPct := int(0)
			previousBlue := bluePct
			previousRed := redPct

			tooltip = fmt.Sprintf("%d", bluePct) + "% local balance\n" + tooltip + ":"
			flowText := ""
			if stats.RoutedIn > 0 {
				flowText += "\nRouted In: +" + formatWithThousandSeparators(stats.RoutedIn)
			}
			if stats.RoutedOut > 0 {
				flowText += "\nRouted Out: -" + formatWithThousandSeparators(stats.RoutedOut)
			}
			if stats.InvoicedIn > 0 {
				flowText += "\nInvoiced In: +" + formatWithThousandSeparators(stats.InvoicedIn)
			}
			if stats.PaidOut > 0 {
				flowText += "\nPaid Out: -" + formatWithThousandSeparators(stats.PaidOut)
			}
			if stats.RebalanceIn > 0 {
				flowText += "\nCirc Rebal In: +" + formatWithThousandSeparators(stats.RebalanceIn)
			}
			if stats.RebalanceOut > 0 {
				flowText += "\nCirc Rebal Out: -" + formatWithThousandSeparators(stats.RebalanceOut)
			}

			if netFlow > 0 {
				greenPct = int(local * 100 / capacity)
				bluePct = int(max(0, local-netFlow) * 100 / capacity)
				previousBlue = greenPct
				flowText += "\nNet Flow: +" + formatWithThousandSeparators(uint64(netFlow))
			}

			if netFlow < 0 {
				bluePct = int(local * 100 / capacity)
				redPct = int((local - netFlow) * 100 / capacity)
				previousRed = bluePct
				flowText += "\nNet Flow: -" + formatWithThousandSeparators(uint64(-netFlow))
			}

			if flowText == "" {
				flowText = "\nNo Flows"
			}

			if stats.FeeSat > 0 {
				flowText += "\nRevenue: +" + formatWithThousandSeparators(stats.FeeSat)
				if stats.RoutedOut > 0 {
					flowText += "\nRevenue PPM: " + formatWithThousandSeparators(stats.FeeSat*1_000_000/stats.RoutedOut)
				}
			}

			if stats.AssistedFeeSat > 0 {
				flowText += "\nAssisted Revenue: +" + formatWithThousandSeparators(stats.AssistedFeeSat)
				if stats.RoutedIn > 0 {
					flowText += "\nAssisted PPM: " + formatWithThousandSeparators(stats.AssistedFeeSat*1_000_000/stats.RoutedIn)
				}
			}

			if stats.RebalanceCost > 0 {
				flowText += "\n\nCirc Rebal Costs: " + formatWithThousandSeparators(stats.RebalanceCost)
				if stats.RebalanceIn > 0 {
					flowText += "\nCirc Rebal PPM: " + formatWithThousandSeparators(stats.RebalanceCost*1_000_000/stats.RebalanceIn)
				}
			}

			tooltip += flowText

			currentProgress := fmt.Sprintf("%d%% 100%%, %d%% 100%%, %d%% 100%%, 100%% 100%%", bluePct, redPct, greenPct)
			previousProgress := fmt.Sprintf("%d%% 100%%, %d%% 100%%, %d%% 100%%, 100%% 100%%", previousBlue, previousRed, greenPct)

			channelsTable += "<div title=\"" + tooltip + "\" class=\"progress\" style=\"background-size: " + currentProgress + ";\" onmouseover=\"this.style.backgroundSize = '" + previousProgress + "';\" onmouseout=\"this.style.backgroundSize = '" + currentProgress + "';\"></div>"
			channelsTable += "</a></td>"
			channelsTable += "<td title=\"Remote balance: " + formatWithThousandSeparators(channel.RemoteBalance) + "\" id=\"scramble\" style=\"padding: 0px; width: 6ch; text-align: center\">"
			channelsTable += toMil(channel.RemoteBalance)
			channelsTable += "</td>"
			channelsTable += feeInputField(peer.NodeId, channel.ChannelId, "inbound", inboundFeeRates[channel.ChannelId], bc, fc, showAll)
			channelsTable += "</tr>"
		}
		channelsTable += "</table>"

		// count total outbound to sort peers later
		pct := int(1000000 * totalLocal / totalCapacity)

		peerTable := "<table style=\"table-layout:fixed; width: 100%\">"
		peerTable += "<tr style=\"border: 1px dotted;\">"
		peerTable += "<td class=\"truncate\" id=\"scramble\" style=\"padding: 0px; padding-left: 1px; float: left; text-align: left; width: 70%;\">"

		// alias is a link to open peer details page
		if len(peer.Channels) > 0 {
			peerTable += "<a href=\"/peer?id=" + peer.NodeId + "\">"
		} else {
			peerTable += "<a href=\"" + config.Config.NodeApi + "/" + peer.NodeId + "\" target=\"_blank\">"
		}

		if stringIsInSlice(peer.NodeId, allowlistedPeers) {
			peerTable += "<span title=\"Peer is whitelisted\">✅&nbsp</span>"
		} else {
			peerTable += "<span title=\"Peer is blacklisted\">⛔&nbsp</span>"
		}

		if stringIsInSlice(peer.NodeId, suspiciousPeers) {
			peerTable += "<span title=\"Peer is marked suspicious\">🕵&nbsp</span>"
		}

		peerTable += "<span title=\"Click for peer details\">" + getNodeAlias(peer.NodeId)
		peerTable += "</span></a>"

		peerTable += "</td><td id=\"scramble\" style=\"padding: 0px; float: center; text-align: center; width:10ch;\">"

		ppmRevenue := uint64(0)
		ppmCost := uint64(0)
		if totalForwardsOut > 0 {
			ppmRevenue = totalFees * 1_000_000 / totalForwardsOut
		}
		if rebalanceAmount > 0 {
			ppmCost = rebalanceCost * 1_000_000 / rebalanceAmount
		}

		peerTable += "<span title=\"Routing revenue " + sinceLastSwap + ". PPM: " + formatWithThousandSeparators(ppmRevenue) + "\">" + formatWithThousandSeparators(totalFees) + "</span>"
		if rebalanceCost > 0 {
			color := "red"
			if config.Config.ColorScheme == "dark" {
				color = "pink"
			}
			peerTable += "<span title=\"Circular rebalancing cost " + sinceLastSwap + ". PPM: " + formatWithThousandSeparators(ppmCost) + "\" style=\"color:" + color + "\"> -" + formatWithThousandSeparators(rebalanceCost) + "</span>"
		}
		peerTable += "</td><td style=\"padding: 0px; padding-right: 1px; float: right; text-align: right; \">"

		if stringIsInSlice("btc", peer.SupportedAssets) {
			peerTable += "<span title=\"BTC swaps enabled\" style=\"color: #FF9900; font-weight: bold;\">₿</span>&nbsp"

			if ptr := ln.BitcoinBalances[peer.NodeId]; ptr != nil {
				btcBalance := ptr.Amount
				tm := timePassedAgo(time.Unix(ptr.TimeStamp, 0).UTC())
				flooredBalance := "<span style=\"color:grey\">0m</span>"
				bal := "<100k"
				if btcBalance >= 100_000 {
					flooredBalance = toMil(btcBalance)
					bal = formatWithThousandSeparators(btcBalance)
				}
				peerTable += "<span title=\"Peer's BTC balance: " + bal + " sats\nLast update: " + tm + "\">" + flooredBalance + "</span>"
			}
		}

		if stringIsInSlice("lbtc", peer.SupportedAssets) {
			peerTable += "<span title=\"L-BTC swaps enabled\">🌊</span>"

			if ptr := ln.LiquidBalances[peer.NodeId]; ptr != nil {
				lbtcBalance := ptr.Amount
				tm := timePassedAgo(time.Unix(ptr.TimeStamp, 0).UTC())
				flooredBalance := "<span style=\"color:grey\">0m</span>"
				bal := "<100k"
				if lbtcBalance >= 100_000 {
					flooredBalance = toMil(lbtcBalance)
					bal = formatWithThousandSeparators(lbtcBalance)
				}
				peerTable += "<span title=\"Peer's L-BTC balance: " + bal + " sats\nLast update: " + tm + "\">" + flooredBalance + "</span>"
			}
		}

		if peer.SwapsAllowed {
			peerTable += "<span title=\"Peer whilelisted us\">✅</span>"
		} else {
			peerTable += "<span title=\"Peer did not whitelist us\">⛔</span>"
		}
		peerTable += "</td></tr></table>"

		unsortedTable = append(unsortedTable, Table{
			AvgLocal: pct,
			HtmlBlob: peerTable + channelsTable,
		})
	}

	// sort the table on AvgLocal field
	sort.Slice(unsortedTable, func(i, j int) bool {
		return unsortedTable[i].AvgLocal < unsortedTable[j].AvgLocal
	})

	table := ""
	for _, t := range unsortedTable {
		table += t.HtmlBlob
	}

	return table
}

// converts a list of non-PS peers into an HTML table to display
func convertOtherPeersToHTMLTable(peers []*peerswaprpc.PeerSwapPeer,
	outboundFeeRates map[uint64]int64,
	inboundFeeRates map[uint64]int64,
	showAll bool) string {

	type Table struct {
		AvgLocal int
		HtmlBlob string
	}

	var unsortedTable []Table

	// timestamp of 6 months horizon
	lastSwapTimestamp := time.Now().AddDate(0, -6, 0).Unix()

	for _, peer := range peers {
		var totalLocal float64
		var totalCapacity float64
		var totalForwardsOut uint64
		var totalForwardsIn uint64
		var totalPayments uint64
		var totalFees uint64
		var rebalanceCost uint64
		var rebalanceAmount uint64

		channelsTable := "<table style=\"table-layout: fixed; width: 100%; margin-bottom: 0.5em;\">"

		// Construct channels data
		for _, channel := range peer.Channels {
			// red background for inactive channels
			bc := "#362929"
			fc := "grey"
			if config.Config.ColorScheme == "light" {
				bc = "#e0dddc"
				fc = "grey"
			}

			if channel.Active {
				// green background for active channels
				bc = "#224725"
				fc = "white"
				if config.Config.ColorScheme == "light" {
					bc = "#e6ffe8"
					fc = "black"
				}
			}

			channelsTable += "<tr style=\"background-color: " + bc + "\"; >"
			channelsTable += feeInputField(peer.NodeId, channel.ChannelId, "outbound", outboundFeeRates[channel.ChannelId], bc, fc, showAll)
			channelsTable += "<td title=\"Local balance: " + formatWithThousandSeparators(channel.LocalBalance) + "\" id=\"scramble\" style=\"padding: 0px; width: 6ch; text-align: center\">"
			channelsTable += toMil(channel.LocalBalance)
			channelsTable += "</td><td style=\"padding: 0px; text-align: center; vertical-align: middle;\">"
			channelsTable += "<a href=\"/peer?id=" + peer.NodeId + "\">"

			local := float64(channel.LocalBalance)
			capacity := float64(channel.LocalBalance + channel.RemoteBalance)
			totalLocal += local
			totalCapacity += capacity
			tooltip := "In the last 6 months"

			stats := ln.GetChannelStats(channel.ChannelId, uint64(lastSwapTimestamp))
			totalFees += stats.FeeSat
			outflows := stats.RoutedOut + stats.PaidOut + stats.RebalanceOut
			inflows := stats.RoutedIn + stats.InvoicedIn + stats.RebalanceIn
			totalForwardsOut += stats.RoutedOut
			totalForwardsIn += stats.RoutedIn
			totalPayments += stats.PaidOut
			rebalanceCost += stats.RebalanceCost
			rebalanceAmount += stats.RebalanceIn

			netFlow := float64(int64(inflows) - int64(outflows))

			bluePct := int(local * 100 / capacity)
			greenPct := int(0)
			redPct := int(0)
			previousBlue := bluePct
			previousRed := redPct

			tooltip = fmt.Sprintf("%d", bluePct) + "% local balance\n" + tooltip + ":"
			flowText := ""

			if stats.RoutedIn > 0 {
				flowText += "\nRouted In: +" + formatWithThousandSeparators(stats.RoutedIn)
			}
			if stats.RoutedOut > 0 {
				flowText += "\nRouted Out: -" + formatWithThousandSeparators(stats.RoutedOut)
			}
			if stats.InvoicedIn > 0 {
				flowText += "\nInvoiced In: +" + formatWithThousandSeparators(stats.InvoicedIn)
			}
			if stats.PaidOut > 0 {
				flowText += "\nPaid Out: -" + formatWithThousandSeparators(stats.PaidOut)
			}
			if stats.RebalanceIn > 0 {
				flowText += "\nCirc Rebal In: +" + formatWithThousandSeparators(stats.RebalanceIn)
			}
			if stats.RebalanceOut > 0 {
				flowText += "\nCirc Rebal Out: -" + formatWithThousandSeparators(stats.RebalanceOut)
			}

			if netFlow > 0 {
				greenPct = int(local * 100 / capacity)
				bluePct = int(max(0, local-netFlow) * 100 / capacity)
				previousBlue = greenPct
				flowText += "\nNet Flow: +" + formatWithThousandSeparators(uint64(netFlow))
			}

			if netFlow < 0 {
				bluePct = int(local * 100 / capacity)
				redPct = int((local - netFlow) * 100 / capacity)
				previousRed = bluePct
				flowText += "\nNet Flow: -" + formatWithThousandSeparators(uint64(-netFlow))
			}

			if flowText == "" {
				flowText = "\nNo Flows"
			}

			if stats.FeeSat > 0 {
				flowText += "\nRevenue: +" + formatWithThousandSeparators(stats.FeeSat)
				if stats.RoutedOut > 0 {
					flowText += "\nRevenue PPM: " + formatWithThousandSeparators(stats.FeeSat*1_000_000/stats.RoutedOut)
				}
			}

			if stats.AssistedFeeSat > 0 {
				flowText += "\nAssisted Revenue: +" + formatWithThousandSeparators(stats.AssistedFeeSat)
				if stats.RoutedIn > 0 {
					flowText += "\nAssisted PPM: " + formatWithThousandSeparators(stats.AssistedFeeSat*1_000_000/stats.RoutedIn)
				}
			}

			if stats.RebalanceCost > 0 {
				flowText += "\n\nCirc Rebal Costs: " + formatWithThousandSeparators(stats.RebalanceCost)
				if stats.RebalanceIn > 0 {
					flowText += "\nCirc Rebal PPM: " + formatWithThousandSeparators(stats.RebalanceCost*1_000_000/stats.RebalanceIn)
				}
			}

			tooltip += flowText

			currentProgress := fmt.Sprintf("%d%% 100%%, %d%% 100%%, %d%% 100%%, 100%% 100%%", bluePct, redPct, greenPct)
			previousProgress := fmt.Sprintf("%d%% 100%%, %d%% 100%%, %d%% 100%%, 100%% 100%%", previousBlue, previousRed, greenPct)

			channelsTable += "<div title=\"" + tooltip + "\" class=\"progress\" style=\"background-size: " + currentProgress + ";\" onmouseover=\"this.style.backgroundSize = '" + previousProgress + "';\" onmouseout=\"this.style.backgroundSize = '" + currentProgress + "';\"></div>"
			channelsTable += "</a></td>"
			channelsTable += "<td title=\"Remote balance: " + formatWithThousandSeparators(channel.RemoteBalance) + "\" id=\"scramble\" style=\"padding: 0px; width: 6ch; text-align: center\">"
			channelsTable += toMil(channel.RemoteBalance)
			channelsTable += "</td>"
			channelsTable += feeInputField(peer.NodeId, channel.ChannelId, "inbound", inboundFeeRates[channel.ChannelId], bc, fc, showAll)
			channelsTable += "</tr>"
		}
		channelsTable += "</table>"

		// count total outbound to sort peers later
		pct := int(1000000 * totalLocal / totalCapacity)

		peerTable := "<table style=\"table-layout:fixed; width: 100%\">"
		peerTable += "<tr style=\"border: 1px dotted;\">"
		peerTable += "<td class=\"truncate\" id=\"scramble\" style=\"padding: 0px; padding-left: 1px; float: left; text-align: left; width: 70%;\">"

		// alias is a link to open peer details page
		peerTable += "<a href=\"/peer?id=" + peer.NodeId + "\">"

		// peerTable += "<span title=\"Not using PeerSwap\">🙁&nbsp</span>"
		peerTable += "<span title=\"Invite peer to PeerSwap via a direct Keysend message\">" + getNodeAlias(peer.NodeId)
		peerTable += "</span></a>"

		peerTable += "</td><td id=\"scramble\" style=\"padding: 0px; float: center; text-align: center; width:10ch;\">"

		ppmRevenue := uint64(0)
		ppmCost := uint64(0)
		if totalForwardsOut > 0 {
			ppmRevenue = totalFees * 1_000_000 / totalForwardsOut
		}
		peerTable += "<span title=\"Routing revenue for the previous 6 months. PPM: " + formatWithThousandSeparators(ppmRevenue) + "\">" + formatWithThousandSeparators(totalFees) + "</span> "
		if rebalanceAmount > 0 {
			ppmCost = rebalanceCost * 1_000_000 / rebalanceAmount
		}
		if rebalanceCost > 0 {
			color := "red"
			if config.Config.ColorScheme == "dark" {
				color = "pink"
			}
			peerTable += "<span title=\"Circular rebalancing cost in the last 6 months. PPM: " + formatWithThousandSeparators(ppmCost) + "\" style=\"color:" + color + "\"> -" + formatWithThousandSeparators(rebalanceCost) + "</span>"
		}

		peerTable += "</td><td style=\"padding: 0px; padding-right: 1px; float: right; text-align: right; width:10ch;\">"
		peerTable += "<a title=\"Invite peer to PeerSwap via a direct Keysend message\" href=\"/peer?id=" + peer.NodeId + "\">Invite&nbsp</a>"
		peerTable += "</td></tr></table>"

		unsortedTable = append(unsortedTable, Table{
			AvgLocal: pct,
			HtmlBlob: peerTable + channelsTable,
		})
	}

	// sort the table on AvgLocal field
	sort.Slice(unsortedTable, func(i, j int) bool {
		return unsortedTable[i].AvgLocal < unsortedTable[j].AvgLocal
	})

	table := ""
	for _, t := range unsortedTable {
		table += t.HtmlBlob
	}

	return table
}

// converts a list of swaps into an HTML table
// if nodeId, swapState, swapRole != "" then only show swaps for that filter
func convertSwapsToHTMLTable(swaps []*peerswaprpc.PrettyPrintSwap, nodeId string, swapState string, swapRole string) string {

	if len(swaps) == 0 {
		return ""
	}

	type Table struct {
		TimeStamp int64
		HtmlBlob  string
	}
	var (
		unsortedTable []Table
		totalAmount   uint64
		totalCost     int64
		persist       = false // new tx costs to persist
	)

	for _, swap := range swaps {
		// filter by node Id
		if nodeId != "" && nodeId != swap.PeerNodeId {
			continue
		}

		// filter by simple swap state
		if swapState != "" && swapState != simplifySwapState(swap.State) {
			continue
		}

		// filter by simple swap state
		if swapRole != "" && swapRole != swap.Role {
			continue
		}

		table := "<tr>"
		table += "<td style=\"width: 30%; text-align: left; padding-bottom: 0.5em;\">"

		tm := timePassedAgo(time.Unix(swap.CreatedAt, 0).UTC())

		// clicking on timestamp will open swap details page
		table += "<a title=\"Open swap details page\" href=\"/swap?id=" + swap.Id + "\">" + tm + "</a> "
		table += "</td><td style=\"text-align: left\">"

		// clicking on swap status will filter swaps with equal status
		state := simplifySwapState(swap.State)
		table += "<a title=\"Filter by state: " + state + "\" href=\"/?id=" + nodeId + "&state=" + simplifySwapState(swap.State) + "&role=" + swapRole + "\">"
		table += visualiseSwapState(swap.State, false) + "&nbsp</a>"
		table += " <span title=\"Swap amount, sats\">" + formatWithThousandSeparators(swap.Amount) + "</span>"

		if state == "success" {
			totalAmount += swap.Amount
		}

		asset := "🌊"
		if swap.Asset == "btc" {
			asset = "<span style=\"color: #FF9900; font-weight: bold;\">₿</span>"
		}

		switch swap.Type + swap.Role {
		case "swap-outsender":
			table += " ⚡&nbsp⇨&nbsp" + asset
		case "swap-insender":
			table += " " + asset + "&nbsp⇨&nbsp⚡"
		case "swap-outreceiver":
			table += " " + asset + "&nbsp⇨&nbsp⚡"
		case "swap-inreceiver":
			table += " ⚡&nbsp⇨&nbsp" + asset
		}

		cost, _, new := swapCost(swap)
		persist = persist || new

		if cost != 0 {
			totalCost += cost
			ppm := cost * 1_000_000 / int64(swap.Amount)
			table += " <span title=\"Swap +profit/-cost, sats. PPM: "

			if cost < 0 {
				table += formatSigned(-ppm) + "\">+"
			} else {
				table += formatSigned(ppm) + "\">"
			}
			table += formatSigned(-cost) + "</span>"
		}

		table += "</td><td id=\"scramble\" style=\"overflow-wrap: break-word;\">"

		role := ""
		switch swap.Role {
		case "receiver":
			role = "⇦"
		case "sender":
			role = "⇨"
		}

		// clicking on role will filter this direction only
		table += "<a title=\"Filter by role: " + swap.Role + "\" href=\"/?&id=" + nodeId + "&state=" + swapState + "&role=" + swap.Role + "\">"
		table += " " + role + "&nbsp<a>"

		if nodeId != "" {
			// already filtered, let node links point to peer page
			table += "<a title=\"Open peer details\" href=\"/peer?id=" + swap.PeerNodeId + "\">"

		} else {
			// clicking on node alias will filter its swaps only
			table += "<a title=\"Filter swaps by this peer\" href=\"/?id=" + swap.PeerNodeId + "&state=" + swapState + "&role=" + swapRole + "\">"
		}
		table += getNodeAlias(swap.PeerNodeId)
		table += "</a>"
		table += "</td></tr>"

		unsortedTable = append(unsortedTable, Table{
			TimeStamp: swap.CreatedAt,
			HtmlBlob:  table,
		})
	}

	// sort the table on TimeStamp field
	sort.Slice(unsortedTable, func(i, j int) bool {
		return unsortedTable[i].TimeStamp > unsortedTable[j].TimeStamp
	})

	var counter uint
	table := "<table style=\"table-layout:fixed; width: 100%\">"
	for _, t := range unsortedTable {
		counter++
		if counter > config.Config.MaxHistory {
			break
		}
		table += t.HtmlBlob
	}

	table += "</table>"

	// show total amount and cost
	ppm := int64(0)
	if totalAmount > 0 {
		ppm = totalCost * 1_000_000 / int64(totalAmount)
	}

	table += "<p style=\"text-align: center; white-space: nowrap\">Total swapped: " + toMil(totalAmount) + ", "
	if totalCost >= 0 {
		table += "Cost"
	} else {
		table += "Profit"
		totalCost = -totalCost
		ppm = -ppm
	}
	table += ": " + formatSigned(totalCost) + " sats, PPM: " + formatSigned(ppm) + "</p>"

	// save to db
	if persist {
		db.Save("Swaps", "txFee", txFee)
	}

	return table
}

// Check Peg-in status
func checkPegin() {
	currentBlockHeight := ln.GetBlockHeight()

	if currentBlockHeight > ln.JoinBlockHeight && ln.MyRole == "none" && ln.ClaimJoinHandler != "" {
		// invitation expired
		ln.ClaimStatus = "No ClaimJoin peg-in is pending"
		log.Println("Invitation expired from", ln.ClaimJoinHandler)
		telegramSendMessage("🧬 ClaimJoin Invitation expired")

		ln.ClaimJoinHandler = ""
		db.Save("ClaimJoin", "ClaimStatus", ln.ClaimStatus)
		db.Save("ClaimJoin", "ClaimJoinHandler", ln.ClaimJoinHandler)
	}

	if config.Config.PeginTxId == "" {
		// send telegram if received new ClaimJoin invitation
		if peginInvite != ln.ClaimJoinHandler {
			t := "🧬 There is a ClaimJoin peg-in pending"
			if ln.ClaimJoinHandler == "" {
				t = "🧬 ClaimJoin peg-in has ended"
			} else {
				duration := time.Duration(10*(ln.JoinBlockHeight-currentBlockHeight)) * time.Minute
				formattedDuration := time.Time{}.Add(duration).Format("15h 04m")
				t += ", time limit to join: " + formattedDuration
			}
			if telegramSendMessage(t) {
				peginInvite = ln.ClaimJoinHandler
			}
		}
		return
	}

	if config.Config.PeginTxId == "external" {
		return
	}

	if config.Config.PeginClaimJoin {
		if config.Config.PeginClaimScript == "done" {
			// finish by sending telegram message
			telegramSendMessage("💸 Peg-in complete! Liquid TxId: `" + config.Config.PeginTxId + "`")
			config.Config.PeginClaimScript = ""
			config.Config.PeginTxId = ""
			config.Config.PeginClaimJoin = false
			config.Save()
			return
		}

		if ln.MyRole != "none" {
			// 10 blocks to wait before switching back to individual claim
			if currentBlockHeight >= ln.ClaimBlockHeight+10 {
				// claim pegin individually
				t := "ClaimJoin expired, falling back to the individual claim"
				log.Println(t)
				telegramSendMessage("🧬 " + t)
				ln.MyRole = "none"
				config.Config.PeginClaimJoin = false
				config.Save()
				ln.EndClaimJoin("", "Reached Claim Block Height")
			} else if currentBlockHeight >= ln.ClaimBlockHeight && ln.MyRole == "initiator" {
				// proceed with
				ln.OnBlock(currentBlockHeight)
			}
			return
		}
	}

	confs, _ := peginConfirmations(config.Config.PeginTxId)
	if confs < 0 && config.Config.PeginReplacedTxId != "" {
		confs, _ = peginConfirmations(config.Config.PeginReplacedTxId)
		if confs > 0 {
			// RBF replacement conflict: the old transaction mined before the new one
			config.Config.PeginTxId = config.Config.PeginReplacedTxId
			config.Config.PeginReplacedTxId = ""
			log.Println("The last RBF failed as previous tx mined earlier, switching to prior txid:", config.Config.PeginTxId)
		}
	}

	if confs > 0 {
		if config.Config.PeginClaimScript == "" {
			log.Println("BTC withdrawal complete, txId: " + config.Config.PeginTxId)
			telegramSendMessage("💸 BTC withdrawal complete. TxId: `" + config.Config.PeginTxId + "`")
		} else if confs >= int32(peginBlocks) && ln.MyRole == "none" {
			// claim individual peg-in
			failed := false
			proof := ""
			txid := ""
			rawTx, err := bitcoin.GetRawTransaction(config.Config.PeginTxId, nil)
			if err == nil {
				proof, err = bitcoin.GetTxOutProof(config.Config.PeginTxId)
				if err == nil {
					txid, err = liquid.ClaimPegin(rawTx, proof, config.Config.PeginClaimScript)
					// claimpegin takes long time, allow it to timeout
					if err != nil && err.Error() != "timeout reading data from server" && err.Error() != "-4: Error: The transaction was rejected! Reason given: pegin-already-claimed" {
						failed = true
					}
				} else {
					failed = true
				}
			} else {
				failed = true
			}

			if failed {
				log.Printf("Peg-in claim FAILED! Recover your funds manually with this command line:\n\nelements-cli claimpegin %s %s %s\n", rawTx, proof, config.Config.PeginClaimScript)
				telegramSendMessage("❗ Peg-in claim FAILED! See log for instructions.")
			} else {
				log.Println("Peg-in complete! Liquid TxId:", txid)
				telegramSendMessage("💸 Peg-in complete! Liquid TxId: `" + txid + "`")
			}
		} else {
			if config.Config.PeginClaimJoin {
				if ln.MyRole == "none" {
					claimHeight := currentBlockHeight + peginBlocks - uint32(confs)
					if ln.ClaimJoinHandler == "" {
						// I will coordinate this join
						if ln.InitiateClaimJoin(claimHeight) {
							t := "Sent ClaimJoin invitations"
							log.Println(t + " as " + ln.MyPublicKey())
							telegramSendMessage("🧬 " + t)
							ln.MyRole = "initiator"
							db.Save("ClaimJoin", "MyRole", ln.MyRole)
						}
					} else if currentBlockHeight <= ln.JoinBlockHeight {
						// join by replying to initiator
						if ln.JoinClaimJoin(claimHeight) {
							t := "Applied to claim"
							log.Println(t + " " + ln.ClaimJoinHandler + " as " + ln.MyPublicKey())
							telegramSendMessage("🧬 " + t)
						} else {
							log.Println("Failed to apply to ClaimJoin group", ln.ClaimJoinHandler)
						}
					}
				}
			}
			return
		}

		// stop trying after one attempt
		config.Config.PeginTxId = ""
		config.Save()
	}
}

func getNodeAlias(key string) string {
	// search in cache
	alias, exists := aliasCache.Read(key)
	if exists {
		return alias
	}

	if key == "" {
		return "* closed channel *"
	}

	// try lightning
	alias = ln.GetAlias(key)

	if alias == "" {
		// try mempool
		alias = internet.GetNodeAlias(key)
	}

	if alias == "" {
		// return first 20 chars of key
		return key[:20]
	}

	// save to cache if alias was found
	aliasCache.Write(key, alias)

	return alias
}

// preemptively load all Aliases in cache
func cacheAliases() bool {
	// Lightning RPC client
	cl, clean, er := ln.GetClient()
	if er != nil {
		return false
	}
	defer clean()

	res, err := ln.ListPeers(cl, "", nil)
	if err != nil {
		return false
	}

	go func() {
		peers := res.GetPeers()
		for _, peer := range peers {
			getNodeAlias(peer.NodeId)
		}
	}()

	return true
}

// Finds a candidate for an automatic swap-in
// The goal is to spend maximum available liquid
// To rebalance a channel with high enough historic fee PPM
<<<<<<< HEAD
func findSwapInCandidate(candidate *AutoSwapCandidate) error {
	minAmount := config.Config.AutoSwapThresholdAmount - swapFeeReserveLBTC()
=======
func findSwapInCandidate(candidate *SwapParams) error {
	minAmount := config.Config.AutoSwapThresholdAmount - swapFeeReserveLBTC(10) // assume 10 UTXOs
>>>>>>> bd6de775
	minPPM := config.Config.AutoSwapThresholdPPM

	client, cleanup, err := ps.GetClient(config.Config.RpcHost)
	if err != nil {
		return err
	}
	defer cleanup()

	res, err := ps.ListPeers(client)
	if err != nil {
		return err
	}
	peers := res.GetPeers()

	res2, err := ps.ListSwaps(client)
	if err != nil {
		return err
	}
	swaps := res2.GetSwaps()

	// find last swap timestamps per channel
	swapTimestamps := make(map[uint64]int64)
	// true if initiated swap out or received swap in
	lastWasSwapOut := make(map[uint64]bool)

	for _, swap := range swaps {
		if simplifySwapState(swap.State) == "success" && swapTimestamps[swap.LndChanId] < swap.CreatedAt {
			swapTimestamps[swap.LndChanId] = swap.CreatedAt
			lastWasSwapOut[swap.LndChanId] = false
			if swap.Asset == "lbtc" && (swap.Type+swap.Role == "swap-outsender" || swap.Type+swap.Role == "swap-inreceiver") {
				lastWasSwapOut[swap.LndChanId] = true
			}
		}
	}

	cl, clean, err := ln.GetClient()
	if err != nil {
		return err
	}
	defer clean()

	for _, peer := range peers {
		// ignore peer with Liquid swaps disabled
		if !peer.SwapsAllowed || !stringIsInSlice("lbtc", peer.SupportedAssets) {
			continue
		}
		for _, channel := range peer.Channels {
			// ignore if there was an opposite peerswap
			if !channel.Active || lastWasSwapOut[channel.ChannelId] {
				continue
			}

			chanInfo := ln.GetChannelInfo(cl, channel.ChannelId, peer.NodeId)
			// find the potential swap amount to bring balance to target
			targetBalance := chanInfo.Capacity * config.Config.AutoSwapTargetPct / 100

			// limit target to 99% of Capacity
			targetBalance = min(targetBalance, chanInfo.Capacity*99/100)

			if targetBalance < channel.LocalBalance {
				continue
			}

			lastSwapTimestamp := time.Now().AddDate(0, -6, 0).Unix()
			if swapTimestamps[channel.ChannelId] > lastSwapTimestamp {
				lastSwapTimestamp = swapTimestamps[channel.ChannelId]
			}

			// only consider sink channels (net routing > 1k)
			stats := ln.GetChannelStats(channel.ChannelId, uint64(lastSwapTimestamp))
			if stats.RoutedOut-stats.RoutedIn <= 1000 {
				continue
			}

			swapAmount := targetBalance - channel.LocalBalance

			// limit to peer's max HTLC setting and remote balance less reserve for LN fee
			swapAmount = min(swapAmount, chanInfo.PeerMaxHtlc, channel.RemoteBalance-1000, config.Config.AutoSwapMaxAmount)

			// only consider channels with enough remote balance
			if swapAmount >= minAmount {
				ppm := uint64(0)
				if stats.RoutedOut > 100_000 { // ignore insignificant volume
					ppm = stats.FeeSat * 1_000_000 / stats.RoutedOut
				}

				// aim to maximize PPM
				// if ppm ties, choose the candidate with larger potential swap amount
				if ppm > minPPM || ppm == minPPM && swapAmount > candidate.Amount {
					// set the candidate's PPM as the new target to beat
					minPPM = ppm
					// save the candidate
					candidate.ChannelId = channel.ChannelId
					candidate.PeerId = peer.NodeId
					candidate.PeerAlias = getNodeAlias(peer.NodeId)
					// set maximum possible amount
					candidate.Amount = swapAmount
					candidate.PPM = ppm
				}
			}
		}
	}
	return nil
}

func executeAutoSwap() {
	client, cleanup, err := ps.GetClient(config.Config.RpcHost)
	if err != nil {
		return
	}
	defer cleanup()

	res2, err := ps.ListActiveSwaps(client)
	if err != nil {
		return
	}

	activeSwaps := res2.GetSwaps()

	if len(activeSwaps) > 0 {
		// cannot have active swaps pending to initiate auto swap
		return
	}

	if autoSwapId != "" { // means autoswap is pending
		disable := false
		// no active swaps means completed or failed
		// check the state
		res, err := ps.GetSwap(client, autoSwapId)
		if err != nil {
			log.Println("GetSwap:", err)
			// someting is wrong
			disable = true
		} else {
			if res.GetSwap().State == "State_ClaimedPreimage" {
				log.Println("AutoSwap complete")
			} else {
				log.Println("AutoSwap failed")
				// to avoid paying more fees
				disable = true
			}
		}

		if disable {
			// disable auto swap
			config.Config.AutoSwapEnabled = false
			config.Save()
			log.Println("Automatic swap-ins Disabled")
		}

		// stop following
		autoSwapId = ""
		return
	}

	res, err := ps.LiquidGetBalance(client)
	if err != nil {
		return
	}

	satAmount := res.GetSatAmount()

	if satAmount < config.Config.AutoSwapThresholdAmount {
		return
	}

	var candidate AutoSwapCandidate

	if err := findSwapInCandidate(&candidate); err != nil {
		// some error prevented candidate finding
		return
	}

	amount := candidate.Amount

	// no suitable candidates were found
	if amount == 0 {
		return
	}

	amount = min(amount, satAmount-swapFeeReserveLBTC(10)) // assume 10 UTXOs

	// execute swap with 0 premium limit
	autoSwapId, err = ps.SwapIn(client, amount, candidate.ChannelId, "lbtc", false, 0)
	if err != nil {
		log.Println("AutoSwap error:", err)
		return
	}

	// Log swap id
	log.Println("Initiated Auto Swap-In, id: "+autoSwapId+", Peer: "+candidate.PeerAlias+", L-BTC Amount: "+formatWithThousandSeparators(amount)+", Channel's PPM: ", formatWithThousandSeparators(candidate.PPM))

	// Send telegram
	telegramSendMessage("🤖 Initiated Auto Swap-In with " + candidate.PeerAlias + " for " + formatWithThousandSeparators(amount) + " Liquid sats. Channel's PPM: " + formatWithThousandSeparators(candidate.PPM))
}

// total cost, verbal breakdown, new changes to persist
func swapCost(swap *peerswaprpc.PrettyPrintSwap) (int64, string, bool) {
	if swap == nil {
		return 0, "", false
	}

	fee := int64(0)
	breakdown := ""
	newChanges := false

	switch swap.Type + swap.Role {
	case "swap-outsender":
		if swap.PremiumAmount > 0 {
			fee = swap.PremiumAmount
			breakdown = fmt.Sprintf("premium paid: %s, ", formatSigned(swap.PremiumAmount))
		}

		rebate, exists := ln.SwapRebates[swap.Id]
		if exists {
			breakdown += fmt.Sprintf("rebate paid: %s", formatSigned(rebate))
			fee += rebate
		}
		claim, new := onchainTxFee(swap.Asset, swap.ClaimTxId)
		if claim > 0 {
			newChanges = newChanges || new
			fee += claim
			breakdown += fmt.Sprintf(", claim cost: %s", formatSigned(claim))
		}
	case "swap-insender":
		if swap.PremiumAmount > 0 {
			fee = swap.PremiumAmount
			breakdown = fmt.Sprintf("premium paid: %s, ", formatSigned(swap.PremiumAmount))
		}

		chainFee, new := onchainTxFee(swap.Asset, swap.OpeningTxId)
		newChanges = newChanges || new
		fee += chainFee
		breakdown += fmt.Sprintf("opening cost: %s", formatSigned(chainFee))
		if swap.State == "State_ClaimedCoop" {
			claim, new := onchainTxFee(swap.Asset, swap.ClaimTxId)
			if claim > 0 {
				newChanges = newChanges || new
				fee += claim
				breakdown += fmt.Sprintf(", claim cost: %s", formatSigned(claim))
			}
		}

	case "swap-outreceiver":
		if swap.PremiumAmount > 0 {
			fee = -swap.PremiumAmount
			breakdown = fmt.Sprintf("premium received: %s, ", formatSigned(swap.PremiumAmount))
		}

		chainFee, new := onchainTxFee(swap.Asset, swap.OpeningTxId)
		newChanges = newChanges || new
		fee += chainFee
		breakdown += fmt.Sprintf("opening cost: %s", formatSigned(chainFee))
		if swap.State == "State_ClaimedCoop" {
			claim, new := onchainTxFee(swap.Asset, swap.OpeningTxId)
			if claim > 0 {
				newChanges = newChanges || new
				fee += claim
				breakdown += fmt.Sprintf(", claim cost: %s", formatSigned(claim))
			}
		}
		rebate, exists := ln.SwapRebates[swap.Id]
		if exists {
			fee -= rebate
			breakdown += fmt.Sprintf(", rebate received: %s", formatSigned(rebate))
		}
	case "swap-inreceiver":
		if swap.PremiumAmount > 0 {
			fee = -swap.PremiumAmount
			breakdown = fmt.Sprintf("premium received: %s, ", formatSigned(swap.PremiumAmount))
		}

		chainFee, new := onchainTxFee(swap.Asset, swap.ClaimTxId)
		newChanges = newChanges || new
		fee += chainFee
		breakdown += fmt.Sprintf("claim cost: %s", formatSigned(chainFee))
	}

	return fee, breakdown, newChanges
}

// get tx fee from cache or online
func onchainTxFee(asset, txId string) (int64, bool) {
	if txId == "" {
		return 0, false
	}

	// try cache
	fee, exists := txFee[txId]
	if exists {
		return fee, false
	}

	switch asset {
	case "lbtc":

		var tx liquid.Transaction
		_, err := liquid.GetRawTransaction(txId, &tx)
		if err == nil {
			for _, v := range tx.Fee {
				fee = int64(toSats(v))
			}
		}
		if fee == 0 {
			fee = internet.GetLiquidTxFee(txId)
		}

	case "btc":

		fee = internet.GetBitcoinTxFee(txId)

	}

	save := false
	// save to cache
	if fee > 0 {
		txFee[txId] = fee
		save = true
	}
	return fee, save
}

func showRestartScreen(w http.ResponseWriter, r *http.Request, enableHTTPS bool, password string, exit bool) {
	w.Header().Set("Content-Type", "text/html")
	host := strings.Split(r.Host, ":")[0]
	url := fmt.Sprintf("http://%s:%s", host, config.Config.ListenPort)

	html := fmt.Sprintf(`
		<!DOCTYPE html>
		<html lang="en">
		<head>
			<meta charset="UTF-8">
			<meta name="viewport" content="width=device-width, initial-scale=1.0">
			<title>Restarting...</title>
			<link rel="stylesheet" href="/static/bulma-%s.min.css">
			<link rel="stylesheet" href="/static/styles.css">
		</head>
		<body>
			<section class="section">
				<div class="container">
					<div class="columns is-centered">
						<div class="column is-4-desktop is-6-tablet is-12-mobile">
							<div class="box has-text-left">
								<p>PeerSwap Web UI is restarting...</p>
								<br>
								<p>Please navigate to <a href="%s">%s</a> to continue.</p>
							</div>
						</div>
					</div>
				</div>
			</section>
		</body>
		</html>`, config.Config.ColorScheme, url, url)

	w.WriteHeader(http.StatusOK)
	fmt.Fprint(w, html)

	if !enableHTTPS && config.Config.Password != "" {
		// delete cookie
		session, _ := store.Get(r, "session")
		session.Values["authenticated"] = false
		session.Options.MaxAge = -1 // MaxAge < 0 means delete the cookie immediately.
		session.Save(r, w)
	}

	// Flush the response writer to ensure the message is sent before shutdown
	if flusher, ok := w.(http.Flusher); ok {
		flusher.Flush()
	}

	// Delay to ensure the message is displayed
	time.Sleep(1 * time.Second)

	config.Config.Password = password
	config.Config.SecureConnection = enableHTTPS
	config.Save()
	if exit {
		log.Println("Restart requested, stopping PSWeb.")
		// assume systemd will restart it
		os.Exit(0)
	}
}

// NoOpWriter is an io.Writer that does nothing.
type NoOpWriter struct{}

// Write discards the data and returns success.
func (NoOpWriter) Write(p []byte) (n int, err error) {
	return len(p), nil
}

// NewMuteLogger creates a logger that discards all log output.
func NewMuteLogger() *log.Logger {
	return log.New(NoOpWriter{}, "", 0)
}

// html snippet to display and update fee PPM
func feeInputField(peerNodeId string, channelId uint64, direction string, feePerMil int64, backgroundColor string, fontColor string, showAll bool) string {

	channelIdStr := strconv.FormatUint(channelId, 10)
	ppm := strconv.FormatInt(feePerMil, 10)

	// direction: inbound or outbound
	fieldId := strconv.FormatUint(channelId, 10) + "_" + direction
	align := "margin-left: 1px"
	if direction == "inbound" {
		if !ln.HasInboundFees() {
			return `<td style="width: 1ch; padding: 0px;""></td>`
		}
		align = "text-align: right"
	}

	if ln.AutoFeeEnabledAll && ln.AutoFeeEnabled[channelId] {
		align = "text-align: center"
	}

	nextPage := "/?"
	if showAll {
		nextPage += "showall&"
	}

	t := `<td title="` + direction + ` fee PPM" id="scramble" style="width: 6ch; padding: 0px; ` + align + `">`
	// for autofees show link
	if ln.AutoFeeEnabledAll && ln.AutoFeeEnabled[channelId] {
		rates, custom := ln.AutoFeeRatesSummary(channelId)
		if custom {
			rates = "*" + rates
		}

		change := "&nbsp"
		feeLog := ln.LastAutoFeeLog(channelId, direction == "inbound")
		if feeLog != nil {
			rates += "\nLast update " + timePassedAgo(time.Unix(feeLog.TimeStamp, 0))
			rates += "\nFrom " + formatSigned(int64(feeLog.OldRate))
			rates += " to " + formatSigned(int64(feeLog.NewRate))
			if feeLog.TimeStamp > time.Now().Add(-24*time.Hour).Unix() {
				if feeLog.NewRate > feeLog.OldRate {
					if config.Config.ColorScheme == "dark" {
						change = `<span style="color: lightgreen">⬆</span>`
					} else {
						change = `<span style="color: green">⬆</span>`
					}

				} else {
					change = `<span style="color: red">⬇</span>`
				}
			}
		}

		t += "<a title=\"" + direction + " fee PPM\nAuto Fees enabled\nRule: " + rates + "\" href=\"/af?id=" + channelIdStr + "\">" + formatSigned(feePerMil) + "</a>" + change
	} else {
		t += `<form id="` + fieldId + `" autocomplete="off" action="/submit" method="post">`
		t += `<input autocomplete="false" name="hidden" type="text" style="display:none;">`
		t += `<input type="hidden" name="action" value="setFee">`
		t += `<input type="hidden" name="peerNodeId" value="` + peerNodeId + `">`
		t += `<input type="hidden" name="direction" value="` + direction + `">`
		t += `<input type="hidden" name="nextPage" value="` + nextPage + `">`
		t += `<input type="hidden" name="channelId" value="` + channelIdStr + `">`
		t += `<input type="number" style="width: 6ch; text-align: center; background-color: ` + backgroundColor + `; color: ` + fontColor + `" name="feeRate" value="` + ppm + `" onchange="feeSubmitForm('` + fieldId + `')">`
		t += `</form>`
	}

	t += `</td>`

	return t
}

// Template function to check if the element is the last one in the slice
func last(x int, a interface{}) bool {
	return x == len(*(a.(*[]ln.DataPoint)))-1
}

func advertiseBalances() {

	if !config.Config.AllowSwapRequests {
		return
	}

	client, cleanup, err := ps.GetClient(config.Config.RpcHost)
	if err != nil {
		return
	}
	defer cleanup()

	res2, err := ps.LiquidGetBalance(client)
	if err != nil {
		return
	}

	res3, err := ps.ListPeers(client)
	if err != nil {
		return
	}

	cl, clean, er := ln.GetClient()
	if er != nil {
		return
	}
	defer clean()

	bitcoinBalance := uint64(ln.ConfirmedWalletBalance(cl))
	// haircut by anchor reserve
	if bitcoinBalance >= 25000 {
		bitcoinBalance -= 25000
	}

	liquidBalance := res2.GetSatAmount()
	// Elements fee bug does not permit sending the whole balance, haircut it
	if liquidBalance >= 2000 {
		liquidBalance -= 2000
	}

	cutOff := time.Now().AddDate(0, 0, -1).Unix() - 120

	for _, peer := range res3.GetPeers() {
		// find the largest remote balance
		maxBalance := uint64(0)
		if ln.AdvertiseBitcoinBalance || ln.AdvertiseLiquidBalance {
			for _, ch := range peer.Channels {
				maxBalance = max(maxBalance, ch.RemoteBalance)
			}
		}

		// refresh balances received over 24 hours + 2 minutes ago
		pollPeer := false
		if ptr := ln.LiquidBalances[peer.NodeId]; ptr != nil {
			if ptr.TimeStamp < cutOff {
				pollPeer = true
				// delete stale information
				ln.LiquidBalances[peer.NodeId] = nil
			}
		}
		if ptr := ln.BitcoinBalances[peer.NodeId]; ptr != nil {
			if ptr.TimeStamp < cutOff {
				pollPeer = true
				// delete stale information
				ln.BitcoinBalances[peer.NodeId] = nil
			}
		}

		if pollPeer {
			ln.SendCustomMessage(peer.NodeId, &ln.Message{
				Version: ln.MESSAGE_VERSION,
				Memo:    "poll",
			})
		}

		if ln.AdvertiseLiquidBalance {
			// cap the shown balance to maximum swappable
			showBalance := min(maxBalance, liquidBalance)
			// round down to 0 if below 100k
			if showBalance < 100_000 {
				showBalance = 0
			}
			ptr := ln.SentLiquidBalances[peer.NodeId]
			if ptr != nil {
				// refresh every 24h or on change
				if ptr.Amount == showBalance && ptr.TimeStamp > time.Now().AddDate(0, 0, -1).Unix() {
					continue
				}
			}

			if ln.SendCustomMessage(peer.NodeId, &ln.Message{
				Version: ln.MESSAGE_VERSION,
				Memo:    "balance",
				Asset:   "lbtc",
				Amount:  showBalance,
			}) == nil {
				// save announcement details
				if ptr == nil {
					ln.SentLiquidBalances[peer.NodeId] = new(ln.BalanceInfo)
				}
				ln.SentLiquidBalances[peer.NodeId].Amount = showBalance
				ln.SentLiquidBalances[peer.NodeId].TimeStamp = time.Now().Unix()
			}
		}

		if config.Config.BitcoinSwaps && ln.AdvertiseBitcoinBalance {
			// cap the shown balance to maximum swappable
			showBalance := min(maxBalance, bitcoinBalance)
			// round down to 0 if below 100k
			if showBalance < 100_000 {
				showBalance = 0
			}
			ptr := ln.SentBitcoinBalances[peer.NodeId]
			if ptr != nil {
				// refresh every 24h or on change
				if ptr.Amount == showBalance && ptr.TimeStamp > time.Now().AddDate(0, 0, -1).Unix() {
					continue
				}
			}

			if ln.SendCustomMessage(peer.NodeId, &ln.Message{
				Version: ln.MESSAGE_VERSION,
				Memo:    "balance",
				Asset:   "btc",
				Amount:  showBalance,
			}) == nil {
				// save announcement details
				if ptr == nil {
					ln.SentBitcoinBalances[peer.NodeId] = new(ln.BalanceInfo)
				}
				ln.SentBitcoinBalances[peer.NodeId].Amount = showBalance
				ln.SentBitcoinBalances[peer.NodeId].TimeStamp = time.Now().Unix()
			}
		}
	}
}

func pollBalances() {

	if initalPollComplete {
		return
	}

	client, cleanup, err := ps.GetClient(config.Config.RpcHost)
	if err != nil {
		return
	}
	defer cleanup()

	res, err := ps.ListPeers(client)
	if err != nil {
		return
	}

	for _, peer := range res.GetPeers() {
		if err := ln.SendCustomMessage(peer.NodeId, &ln.Message{
			Version: ln.MESSAGE_VERSION,
			Memo:    "poll",
		}); err == nil {
			initalPollComplete = true
		}
	}

	if initalPollComplete {
		log.Println("Polled peers for balances")
	}
}

// depends on number of UTXOs
func swapFeeReserveLBTC(numUTXOs int) uint64 {
	if hasDiscountedvSize {
		n := numUTXOs*7 + 20 // better estimate for lots of UTXOs
		if n < 75 {
			n = 75 // peerswap assumes 75 sats
		}
		return uint64(n)
	}
	return 300
}<|MERGE_RESOLUTION|>--- conflicted
+++ resolved
@@ -34,18 +34,10 @@
 
 const (
 	// App VERSION tag
-<<<<<<< HEAD
-	VERSION = "v1.7.3"
-	// Swap Out reserves are hardcoded here:
-	// https://github.com/ElementsProject/peerswap/blob/c77a82913d7898d0d3b7c83e4a990abf54bd97e5/peerswaprpc/server.go#L105
-	SWAP_OUT_CHANNEL_RESERVE = 5000
-	// Elements v23.02.03 introduced vsize discount enabled on testnet
-=======
 	VERSION = "v1.7.6"
 	// Swap Out reserve
 	SWAP_OUT_CHANNEL_RESERVE = 10000
 	// Elements v23.02.03 introduced vsize discount enabled on testnet as default
->>>>>>> bd6de775
 	ELEMENTS_DISCOUNTED_VSIZE_VERSION = 230203
 )
 
@@ -1352,13 +1344,8 @@
 // Finds a candidate for an automatic swap-in
 // The goal is to spend maximum available liquid
 // To rebalance a channel with high enough historic fee PPM
-<<<<<<< HEAD
 func findSwapInCandidate(candidate *AutoSwapCandidate) error {
-	minAmount := config.Config.AutoSwapThresholdAmount - swapFeeReserveLBTC()
-=======
-func findSwapInCandidate(candidate *SwapParams) error {
 	minAmount := config.Config.AutoSwapThresholdAmount - swapFeeReserveLBTC(10) // assume 10 UTXOs
->>>>>>> bd6de775
 	minPPM := config.Config.AutoSwapThresholdPPM
 
 	client, cleanup, err := ps.GetClient(config.Config.RpcHost)
